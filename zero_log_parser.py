--- conflicted
+++ resolved
@@ -811,13 +811,10 @@
 
         read_pos = 0
         unhandled = 0
-<<<<<<< HEAD
         global csv_entry
         csv_entry = 0
-=======
         unknown_entries = 0
         unknown = []
->>>>>>> b9828bbc
         for entry_num in range(entries_count):
             (length, entry, unhandled) = parse_entry(event_log, read_pos, unhandled)
 
@@ -841,8 +838,10 @@
         f.write('\n')
 
     if unhandled > 0:
-<<<<<<< HEAD
         print('{} unknown entries were not decoded'.format(unhandled))
+    if unknown:
+        print('{} unknown entries of types {}'.format(unknown_entries,', '.join(hex(ord(x)) for x in unknown),'02x'))
+
     print('Saved to {}'.format(output_file))
     if log_type == 'MBB':
         print('Saved CSV to {}'.format(csv_file))
@@ -850,7 +849,7 @@
         print('Saved PNG to {}'.format(png_file))
 
 def plot_csv(csv_file, png_file):
-    g = Gnuplot.Gnuplot(debug=255)
+    g = Gnuplot.Gnuplot(debug=0)
     g('set terminal png crop size 4000,500')
     g('set autoscale')
 
@@ -864,12 +863,6 @@
 #   g('set decimalsign ","')
 
     g('set title "Zero Riding/Charging Log Diagramm;  Values without RMP charging "')
-=======
-        print('{} exceptions in parser'.format(unhandled))
-    if unknown:
-        print('{} unknown entries of types {}'.format(unknown_entries,', '.join(hex(ord(x)) for x in unknown),'02x'))
-    print('Saved to {}'.format(output_file))    
->>>>>>> b9828bbc
 
     g('set xlabel "Entry"')
 #   g('set xdata time')
@@ -882,6 +875,14 @@
     g('set output "{}"'.format(png_file))
 #   g('set yrange [-100:]')
 
+    g('plot "{}" using 1:($3/2) smooth frequency t "Ampere" w lines lw 2, \
+        "" using 1:5 smooth frequency t "Temp C" w lines lw 2, \
+        "" using 1:8 smooth frequency t "Volt" w lines lw 2, \
+        "" using 1:($9/100) smooth frequency t "RPM * 100" w lines lw 2 ' \
+        .format(csv_file))
+
+    g('set terminal gif ')
+    g('set output "Test.gif"')
     g('plot "{}" using 1:($3/2) smooth frequency t "Ampere" w lines lw 2, \
         "" using 1:5 smooth frequency t "Temp C" w lines lw 2, \
         "" using 1:8 smooth frequency t "Volt" w lines lw 2, \
